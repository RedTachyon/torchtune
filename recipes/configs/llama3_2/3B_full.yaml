--- conflicted
+++ resolved
@@ -45,11 +45,7 @@
     model-00002-of-00002.safetensors,
   ]
   recipe_checkpoint: null
-<<<<<<< HEAD
-  output_dir: /checkpoint/kwiat/finetunes/Llama-3.2-3B-alpaca2
-=======
   output_dir: ${output_dir}
->>>>>>> 64870293
   model_type: LLAMA3_2
 resume_from_checkpoint: False
 
@@ -72,12 +68,8 @@
 # Memory management
 enable_activation_checkpointing: True  # True reduces memory
 enable_activation_offloading: False  # True reduces memory
-<<<<<<< HEAD
-compile: True  # pytorch compile, set to true for better perf/memory
-=======
 clip_grad_norm: null
 compile: False  # torch.compile the model + loss, True increases speed + decreases memory
->>>>>>> 64870293
 optimizer_in_bwd: False  # True saves memory. Requires gradient_accumulation_steps=1
 
 # Reduced precision
@@ -85,14 +77,8 @@
 
 # Logging
 metric_logger:
-<<<<<<< HEAD
-  _component_: torchtune.training.metric_logging.WandBLogger
-  project: torchtune_debug
-output_dir: /checkpoint/kwiat/full-llama3.2-finetune
-=======
   _component_: torchtune.training.metric_logging.DiskLogger
   log_dir: ${output_dir}/logs
->>>>>>> 64870293
 log_every_n_steps: 1
 log_peak_memory_stats: True
 
