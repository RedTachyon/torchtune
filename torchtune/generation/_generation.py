# Copyright (c) Meta Platforms, Inc. and affiliates.
# All rights reserved.
#
# This source code is licensed under the BSD-style license found in the
# LICENSE file in the root directory of this source tree.

from typing import Callable, List, Optional, Tuple

import torch

from torchtune import training
from torchtune.modules.transformer import TransformerDecoder

from tqdm.auto import trange

def multinomial_sample_one(probs: torch.Tensor, q: torch.Tensor) -> torch.Tensor:
    """Samples from a multinomial distribution."""
    return torch.argmax(probs / q, dim=-1, keepdim=True).to(dtype=torch.int)


def sample(
    logits: torch.Tensor,
    *,
    temperature: float = 1.0,
    top_k: Optional[int] = None,
    q: Optional[torch.Tensor] = None,
) -> torch.Tensor:
    """Generic sample from a probability distribution. Includes support for Top-K sampling
    and Temperature.

    Args:
        logits (torch.Tensor): logits from which to sample
        temperature (float): value to scale the predicted logits by, default 1.0.
        top_k (Optional[int]): If specified, we prune the sampling to only token ids within the top_k probabilities
        q (Optional[torch.Tensor]): randomly sampled tensor for softmax sampling trick. If None,
            we use the default softmax sampling trick. Default None.

    Example:
        >>> from torchtune.generation import sample
        >>> logits = torch.empty(3, 3).uniform_(0, 1)
        >>> sample(logits)
        tensor([[1],
                [2],
                [0]], dtype=torch.int32)

    Returns:
        torch.Tensor: sampled token id
    """
    # scale the logits based on temperature
    logits = logits / max(temperature, 1e-5)
    if top_k is not None:
        v, _ = torch.topk(logits, min(top_k, logits.size(-1)))
        # select the very last value from the top_k above as the pivot
        pivot = v.select(-1, -1).unsqueeze(-1)
        # set everything smaller than pivot value to inf since these
        # should be pruned
        logits = torch.where(logits < pivot, -float("Inf"), logits)

    # change logits into probabilities
    probs = torch.nn.functional.softmax(logits, dim=-1)

    # if q is None, we use the default softmax sampling trick
    if q is None:
        q = torch.empty_like(probs).exponential_(1)

    return multinomial_sample_one(probs, q)


def generate_next_token(
    model: TransformerDecoder,
    input_pos: torch.Tensor,
    x: torch.Tensor,
    q: Optional[torch.Tensor] = None,
    *,
    mask: Optional[torch.Tensor] = None,
    temperature: float = 1.0,
    top_k: Optional[int] = None,
) -> Tuple[torch.Tensor, torch.Tensor]:
    """
    Generates the next tokens given a prompt, and also returns the corresponding logits.

    Args:
        model (TransformerDecoder): model used for generation
        input_pos (torch.Tensor): tensor with the positional encodings associated with the given prompt,
            with shape [bsz x seq_length].
        x (torch.Tensor): tensor with the token IDs associated with the given prompt,
            with shape [bsz x seq_length].
        q (Optional[torch.Tensor]): randomly sampled tensor for softmax sampling trick.
            See https://github.com/pytorch-labs/gpt-fast/blob/32971d3129541c5bfb4f715abc33d1c5f408d204/generate.py#L40
        mask (Optional[torch.Tensor]): attention mask with shape [bsz x seq_length x seq_length],
            default None.
        temperature (float): value to scale the predicted logits by, default 1.0.
        top_k (Optional[int]): Top-k value to use for sampling, default None.

    Returns:
        Tuple[torch.Tensor, torch.Tensor]: tuple of two tensors:
            - tokens (torch.Tensor): tensor with the generated tokens,
                with shape [bsz x 1].
            - logits (torch.Tensor): tensor with the logits associated with the generated tokens,
                with shape [bsz x 1 x vocab_size].

    """
    # model produces logits in [bsz, seq_length, vocab_size]
    # we want to take the last token's logits as the input to the next model call
    logits = model(x, input_pos=input_pos, mask=mask)[:, -1]
    return (
        sample(logits.clone(), temperature=temperature, top_k=top_k, q=q),
        logits.unsqueeze(1),
    )


def update_stop_tokens_tracker(
    tokens: torch.Tensor, stop_tokens: torch.Tensor, stop_token_reached: torch.Tensor
) -> torch.Tensor:
    """Updates which sequences have reached a stop token."""
    # tokens: [bsz, 1]
    # stop_tokens: [num_stop_tokens]
    # stop_token_reached: [bsz]
    stop_token_reached_curr = torch.isin(tokens, stop_tokens).flatten()
    stop_token_reached |= stop_token_reached_curr
    return stop_token_reached


def get_causal_mask_from_padding_mask(
    padding_mask: torch.Tensor, target_seq_len: Optional[int] = None
) -> torch.Tensor:
    """
    Converts a padding mask of shape ``[bsz, seq_len]`` to a ``[bsz, seq_len, seq_len]`` causal attention mask suitable for
    consumption by :func:`~torch.nn.functional.scaled_dot_product_attention`. If ``target_seq_len``
    is provided, this will return a mask of shape ``[bsz, seq_len, target_seq_len]``. This is useful
    when generating masks for static KV caches where the maximum length the caches have been setup with
    are longer than the current sequence.

    Args:
        padding_mask (torch.Tensor): Boolean tensor where False indicates the corresponding token in the sequence
            is a padding token and should be masked out in attention, with shape [bsz x seq_length]
        target_seq_len (Optional[int]): target sequence length to create attention mask with. Default None.

    Returns:
        torch.Tensor: Boolean causal mask with shape
            - [bsz, seq_length, seq_length] or
            - [bsz, seq_length, target_seq_len] if ``target_seq_len`` was specified.

    Raises:
        AssertionError: if ``target_seq_len < seq_len``, the sequence length of the padding mask.

    Example:
        >>> padding_mask = torch.tensor([[False, True, True, True]])
        >>> get_causal_mask_from_padding_mask(padding_mask, target_seq_len=5)
        tensor([[[ True, False, False, False, False],
                  [False,  True, False, False, False],
                  [False,  True,  True, False, False],
                  [False,  True,  True,  True, False]]])
        ])
    """
    bsz, seq_len = padding_mask.shape
    target_seq_len = seq_len if target_seq_len is None else target_seq_len

    if target_seq_len < seq_len:
        raise AssertionError(
            "target_seq_len cannot be shorter than the sequence length of the padding mask."
        )

    mask = torch.tril(
        torch.ones(seq_len, target_seq_len, device=padding_mask.device, dtype=bool),
        diagonal=0,
    ).repeat(bsz, 1, 1)
    mask.narrow(2, 0, seq_len).mul_(padding_mask[:, None, :].expand(-1, seq_len, -1))
    mask.diagonal(dim1=1, dim2=2).copy_(torch.Tensor([True]))
    return mask


def get_position_ids_from_padding_mask(
    padding_mask: torch.Tensor,
):
    """
    Calculates position ids given a padding mask which right-shifts position ids to start
    from the first valid token.

    Args:
        padding_mask (torch.Tensor): Boolean tensor where False indicates the corresponding token in the sequence
            is a padding token and should be masked out in attention. Shape [bsz, seq_len]

    Returns:
        torch.Tensor: position ids which are appropriately shifted according to any padding values.

    Example:
        >>> padding_mask = torch.tensor([False, False, False, True, True, True, True, True])
        >>> get_position_ids_from_padding_mask(padding_mask)
        torch.Tensor([0, 0, 0, 0, 1, 2, 3, 4])
    """
    return ((padding_mask.cumsum(-1) - 1) * padding_mask).to(torch.int)


@torch.no_grad()
def generate(
    model: TransformerDecoder,
    prompt: torch.Tensor,
    *,
    max_generated_tokens: int,
    pad_id: int = 0,
    temperature: float = 1.0,
    top_k: Optional[int] = None,
    stop_tokens: Optional[List[int]] = None,
    rng: Optional[torch.Generator] = None,
    custom_generate_next_token: Optional[Callable] = None,
    return_logits: bool = True,
) -> Tuple[torch.Tensor, torch.Tensor | None]:
    """
    Generates tokens from a model conditioned on a prompt, and also returns logits for the generations.

    Args:
        model (TransformerDecoder): model used for generation
        prompt (torch.Tensor): tensor with the token IDs associated with the given prompt,
            with shape either [seq_length] or [bsz x seq_length].
        max_generated_tokens (int): number of tokens to be generated
        pad_id (int): token ID to use for padding, default 0.
        temperature (float): value to scale the predicted logits by, default 1.0.
        top_k (Optional[int]): If specified, we prune the sampling to only token ids within the top_k probabilities,
            default None.
        stop_tokens (Optional[List[int]]): If specified, generation is stopped when any of these tokens are generated,
            default None.
        rng (Optional[torch.Generator]): random number generator, default None.
        custom_generate_next_token (Optional[Callable]): If specified, we'll use the
            ``custom_generate_next_token function``. This is generally only useful if
            you want to specify a ``torch.compile`` version of the generate next token for
            performance reasons. If None, we use the default :func:`generate_next_token`.
            Default is None.

    Note:
        This function has only been tested with decoder-only models.

    Examples:
        >>> model = torchtune.models.llama3.llama3_8b()
        >>> tokenizer = torchtune.models.llama3.llama3_tokenizer()
        >>> prompt = tokenizer.encode("Hi my name is")
        >>> rng.manual_seed(42)
        >>> output, logits = generate(model, torch.tensor(prompt), max_generated_tokens=100, pad_id=0)
        >>> print(tokenizer.decode(output[0].tolist()))
        Hi my name is Jeremy and I'm a friendly language model assistant!

    Returns:
        Tuple[torch.Tensor, torch.Tensor]: tuple of two tensors:
            - tokens (torch.Tensor): tensor with the generated tokens,
                with shape ``[bsz x seq_len + num_generated_tokens]`` where ``num_generated_tokens``
                may be less than ``max_generated_tokens`` if ``stop_tokens`` are provided.
            - logits (torch.Tensor): tensor with the logits associated with the generated tokens,
                with shape ``[bsz x num_generated_tokens x vocab_size]``.
    """
    prompt = prompt.view(1, -1) if prompt.ndim == 1 else prompt

    if custom_generate_next_token is None:
        custom_generate_next_token = generate_next_token

    bsz, prompt_length = prompt.size()
    total_response_length = prompt_length + max_generated_tokens

    generated_tokens = prompt.clone()
    incremental_decoding = model.caches_are_enabled()

    # grab the correct max_seq_len to generate full causal masks/position ids
    # this is the model's max cache len if incremental decoding, or the sequence
    # length otherwise
    max_seq_len = (
        total_response_length
        if not incremental_decoding
        else model.decoder_max_cache_seq_len
    )

    padding_masks = generated_tokens != pad_id

    if not padding_masks.all():
        # we have padding in the prompt due to varying-length sequences in a batch
        # extend padding masks out to the correct seq len
        padding_masks = torch.nn.functional.pad(
            padding_masks, (0, max_generated_tokens), value=True
        )

        # generate the full causal mask for the whole padding mask with padding ignored
        masks = get_causal_mask_from_padding_mask(
            padding_masks, target_seq_len=max_seq_len
        )

        # right-shift position IDs to account for padding
        input_pos = get_position_ids_from_padding_mask(padding_masks)
    else:
        # just use a regular causal mask if there is no padding
        masks = torch.tril(
            torch.ones(
                total_response_length,
                max_seq_len,
                dtype=torch.bool,
                device=prompt.device,
            )
        ).unsqueeze(0)
        input_pos = torch.arange(
            0, total_response_length, device=generated_tokens.device
        ).unsqueeze(0)

    if incremental_decoding:
        # if KV-caches are enabled, we need a causal mask of shape [bsz, prompt_length, max_cache_len]
        # to match the key/value cache tensor shapes
        curr_masks = masks[:, :prompt_length]
    else:
        # otherwise the causal mask is shape [bsz, prompt_length, prompt_length] because key/value
        # tensors are of identical shape to the prompt
        curr_masks = masks[:, :prompt_length, :prompt_length]

    q = None
    if rng is not None:
        q = torch.empty(
            (bsz, model.tok_embeddings.num_embeddings), device=prompt.device
        ).exponential_(1, generator=rng)
    tokens, generated_logits = generate_next_token(
        model,
        input_pos=input_pos[:, :prompt_length].squeeze(),
        mask=curr_masks,
        x=prompt,
        temperature=temperature,
        top_k=top_k,
        q=q,
    )

    generated_tokens = torch.cat([generated_tokens, tokens], dim=-1)

    curr_pos = prompt_length

    # keeps track at a high level if we've already hit a stop token in a sequence so we can early stop
    stop_token_reached = torch.zeros(bsz, dtype=torch.bool, device=prompt.device)
    stop_tokens = (
        torch.tensor(stop_tokens, device=prompt.device, dtype=tokens.dtype)
        if stop_tokens
        else None
    )

    # everything in stop_token_mask starts as 1s, and we'll set them to 0 for sequences
    # that already hit a stop token
    stop_token_mask = torch.ones(
        (bsz, prompt_length + 1), dtype=torch.int32, device=prompt.device
    )

    # stop early if we reach a stop token in every seq
    if stop_tokens is not None:
        stop_token_reached = update_stop_tokens_tracker(
            tokens, stop_tokens, stop_token_reached
        )
        if stop_token_reached.all().item():
            return generated_tokens, generated_logits

    _, rank = training.get_world_size_and_rank()
    for _ in (pbar := trange(max_generated_tokens - 1, leave=False, disable=rank>0)):
        pbar.set_description(f"[rank {rank}]")
        # update stop_token_mask if we reached a stop token in a previous step
        # by appending the logical not of stop_token_reached to the end of the mask
        # reshaped to be bsz first
        if stop_tokens is not None:
            stop_token_mask = torch.cat(
                [stop_token_mask, ~stop_token_reached.reshape(bsz, 1)], dim=-1
            )

        # if incremental decoding is enabled, we can use the current position
        # otherwise, we take the whole sequence up to the current position
        if incremental_decoding:
            curr_input_pos = input_pos[:, curr_pos].contiguous()
            curr_masks = masks[:, curr_pos, None, :].contiguous()
        else:
            tokens = generated_tokens.clone()
            curr_input_pos = input_pos[:, : curr_pos + 1]
            curr_masks = masks[:, : curr_pos + 1, : curr_pos + 1]

        q = None
        if rng is not None:
            q = torch.empty(
                (bsz, model.tok_embeddings.num_embeddings), device=prompt.device
            ).exponential_(1, generator=rng)
        tokens, logits = custom_generate_next_token(
            model,
            input_pos=curr_input_pos,
            x=tokens.clone(),
            mask=curr_masks,
            temperature=temperature,
            top_k=top_k,
            q=q,
        )
        generated_tokens = torch.cat([generated_tokens, tokens], dim=-1)
        generated_logits = torch.cat([generated_logits, logits], dim=1)
        curr_pos += 1
<<<<<<< HEAD
        if incremental_decoding:
            generated_logits = torch.cat([generated_logits, logits], dim=1) if return_logits else None
        else:
            generated_logits = logits if return_logits else None
=======
>>>>>>> 64870293

        if stop_tokens is not None:
            stop_token_reached = update_stop_tokens_tracker(
                tokens, stop_tokens, stop_token_reached
            )
            if stop_token_reached.all():
                break

    # mask out generated tokens in seqs that already hit a stop token
    if stop_tokens is not None:
        generated_tokens *= stop_token_mask
<<<<<<< HEAD
        if return_logits:
            generated_logits *= stop_token_mask[:, :-1, None]
=======
        generated_logits *= stop_token_mask[:, -generated_logits.shape[1] :, None]
>>>>>>> 64870293

    return generated_tokens, generated_logits<|MERGE_RESOLUTION|>--- conflicted
+++ resolved
@@ -383,15 +383,9 @@
             q=q,
         )
         generated_tokens = torch.cat([generated_tokens, tokens], dim=-1)
-        generated_logits = torch.cat([generated_logits, logits], dim=1)
+        if return_logits:
+            generated_logits = torch.cat([generated_logits, logits], dim=1)
         curr_pos += 1
-<<<<<<< HEAD
-        if incremental_decoding:
-            generated_logits = torch.cat([generated_logits, logits], dim=1) if return_logits else None
-        else:
-            generated_logits = logits if return_logits else None
-=======
->>>>>>> 64870293
 
         if stop_tokens is not None:
             stop_token_reached = update_stop_tokens_tracker(
@@ -403,11 +397,7 @@
     # mask out generated tokens in seqs that already hit a stop token
     if stop_tokens is not None:
         generated_tokens *= stop_token_mask
-<<<<<<< HEAD
         if return_logits:
-            generated_logits *= stop_token_mask[:, :-1, None]
-=======
-        generated_logits *= stop_token_mask[:, -generated_logits.shape[1] :, None]
->>>>>>> 64870293
+            generated_logits *= stop_token_mask[:, :-generated_logits.shape[1], None]
 
     return generated_tokens, generated_logits